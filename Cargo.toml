--- conflicted
+++ resolved
@@ -5,15 +5,10 @@
     "crates/specado-providers",
     "crates/specado-cli",
     "crates/specado-ffi",
-<<<<<<< HEAD
-    "crates/specado-wasm", 
-    "crates/specado-golden",
     "crates/specado-nodejs",
-=======
     "crates/specado-python",
     "crates/specado-wasm", 
     "crates/specado-golden",
->>>>>>> 4eac01e0
 ]
 exclude = ["crates/specado-core/fuzz"]
 resolver = "2"
